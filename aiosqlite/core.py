# Copyright Amethyst Reese
# Licensed under the MIT license

"""
Core implementation of aiosqlite proxies
"""

import asyncio
import logging
import sqlite3
from collections.abc import AsyncIterator, Generator, Iterable
from functools import partial
from pathlib import Path
from queue import Empty, Queue, SimpleQueue
from threading import Thread
from typing import Any, Callable, Literal, Optional, Union
from warnings import warn

from .context import contextmanager
from .cursor import Cursor

__all__ = ["connect", "Connection", "Cursor"]

AuthorizerCallback = Callable[[int, str, str, str, str], int]

LOG = logging.getLogger("aiosqlite")


IsolationLevel = Optional[Literal["DEFERRED", "IMMEDIATE", "EXCLUSIVE"]]


def set_result(fut: asyncio.Future, result: Any) -> None:
    """Set the result of a future if it hasn't been set already."""
    if not fut.done():
        fut.set_result(result)


def set_exception(fut: asyncio.Future, e: BaseException) -> None:
    """Set the exception of a future if it hasn't been set already."""
    if not fut.done():
        fut.set_exception(e)


_STOP_RUNNING_SENTINEL = object()


def _connection_worker_thread(
    tx: SimpleQueue[tuple[asyncio.Future, Callable[[], Any]]],
):
    """
    Execute function calls on a separate thread.

    :meta private:
    """
    while True:
        # Continues running until all queue items are processed,
        # even after connection is closed (so we can finalize all
        # futures)

        tx_item = tx.get()
        if tx_item is _STOP_RUNNING_SENTINEL:
            break

        future, function = tx_item

        try:
            result = function()
            set_fn = set_result
        except BaseException as e:  # noqa B036
            result = e
            set_fn = set_exception  # type: ignore[assignment]

        try:
            future.get_loop().call_soon_threadsafe(set_fn, future, result)
        except BaseException as e:  # noqa B036
            LOG.warning("could not send future result: %r", tx_item, exc_info=e)


class Connection:
    def __init__(
        self,
        connector: Callable[[], sqlite3.Connection],
        iter_chunk_size: int,
        loop: Optional[asyncio.AbstractEventLoop] = None,
    ) -> None:
        self._running = True
        self._connection: Optional[sqlite3.Connection] = None
        self._connector = connector
        self._tx: SimpleQueue[tuple[asyncio.Future, Callable[[], Any]]] = SimpleQueue()
        self._iter_chunk_size = iter_chunk_size
        self._thread = Thread(target=_connection_worker_thread, args=(self._tx,))

        if loop is not None:
            warn(
                "aiosqlite.Connection no longer uses the `loop` parameter",
                DeprecationWarning,
            )

    def _stop_running(self) -> asyncio.Future:
        self._running = False

        function = partial(lambda: _STOP_RUNNING_SENTINEL)
        future = asyncio.get_event_loop().create_future()

        self._tx.put_nowait((future, function))

        return future

    @property
    def _conn(self) -> sqlite3.Connection:
        if self._connection is None:
            raise ValueError("no active connection")

        return self._connection

    def _execute_insert(self, sql: str, parameters: Any) -> Optional[sqlite3.Row]:
        cursor = self._conn.execute(sql, parameters)
        cursor.execute("SELECT last_insert_rowid()")
        return cursor.fetchone()

    def _execute_fetchall(self, sql: str, parameters: Any) -> Iterable[sqlite3.Row]:
        cursor = self._conn.execute(sql, parameters)
        return cursor.fetchall()

<<<<<<< HEAD
=======
    def run(self) -> None:
        """
        Execute function calls on a separate thread.

        :meta private:
        """
        while True:
            # Continues running until all queue items are processed,
            # even after connection is closed (so we can finalize all
            # futures)

            tx_item = self._tx.get()
            future, function = tx_item

            try:
                LOG.debug("executing %s", function)
                result = function()
                LOG.debug("operation %s completed", function)
                future.get_loop().call_soon_threadsafe(set_result, future, result)

                if result is _STOP_RUNNING_SENTINEL:
                    break

            except BaseException as e:  # noqa B036
                LOG.debug("returning exception %s", e)
                future.get_loop().call_soon_threadsafe(set_exception, future, e)

>>>>>>> 611d7b4f
    async def _execute(self, fn, *args, **kwargs):
        """Queue a function with the given arguments for execution."""
        if not self._running or not self._connection:
            raise ValueError("Connection closed")

        function = partial(fn, *args, **kwargs)
        future = asyncio.get_event_loop().create_future()

        self._tx.put_nowait((future, function))

        return await future

    async def _connect(self) -> "Connection":
        """Connect to the actual sqlite database."""
        if self._connection is None:
            try:
                future = asyncio.get_event_loop().create_future()
                self._tx.put_nowait((future, self._connector))
                self._connection = await future
            except BaseException:
                await self._stop_running()
                self._connection = None
                raise

        return self

    def __await__(self) -> Generator[Any, None, "Connection"]:
        self._thread.start()
        return self._connect().__await__()

    async def __aenter__(self) -> "Connection":
        return await self

    async def __aexit__(self, exc_type, exc_val, exc_tb) -> None:
        await self.close()

    @contextmanager
    async def cursor(self) -> Cursor:
        """Create an aiosqlite cursor wrapping a sqlite3 cursor object."""
        return Cursor(self, await self._execute(self._conn.cursor))

    async def commit(self) -> None:
        """Commit the current transaction."""
        await self._execute(self._conn.commit)

    async def rollback(self) -> None:
        """Roll back the current transaction."""
        await self._execute(self._conn.rollback)

    async def close(self) -> None:
        """Complete queued queries/cursors and close the connection."""

        if self._connection is None:
            return

        try:
            await self._execute(self._conn.close)
        except Exception:
            LOG.info("exception occurred while closing connection")
            raise
        finally:
            await self._stop_running()
            self._connection = None

    @contextmanager
    async def execute(
        self, sql: str, parameters: Optional[Iterable[Any]] = None
    ) -> Cursor:
        """Helper to create a cursor and execute the given query."""
        if parameters is None:
            parameters = []
        cursor = await self._execute(self._conn.execute, sql, parameters)
        return Cursor(self, cursor)

    @contextmanager
    async def execute_insert(
        self, sql: str, parameters: Optional[Iterable[Any]] = None
    ) -> Optional[sqlite3.Row]:
        """Helper to insert and get the last_insert_rowid."""
        if parameters is None:
            parameters = []
        return await self._execute(self._execute_insert, sql, parameters)

    @contextmanager
    async def execute_fetchall(
        self, sql: str, parameters: Optional[Iterable[Any]] = None
    ) -> Iterable[sqlite3.Row]:
        """Helper to execute a query and return all the data."""
        if parameters is None:
            parameters = []
        return await self._execute(self._execute_fetchall, sql, parameters)

    @contextmanager
    async def executemany(
        self, sql: str, parameters: Iterable[Iterable[Any]]
    ) -> Cursor:
        """Helper to create a cursor and execute the given multiquery."""
        cursor = await self._execute(self._conn.executemany, sql, parameters)
        return Cursor(self, cursor)

    @contextmanager
    async def executescript(self, sql_script: str) -> Cursor:
        """Helper to create a cursor and execute a user script."""
        cursor = await self._execute(self._conn.executescript, sql_script)
        return Cursor(self, cursor)

    async def interrupt(self) -> None:
        """Interrupt pending queries."""
        return self._conn.interrupt()

    async def create_function(
        self, name: str, num_params: int, func: Callable, deterministic: bool = False
    ) -> None:
        """
        Create user-defined function that can be later used
        within SQL statements. Must be run within the same thread
        that query executions take place so instead of executing directly
        against the connection, we defer this to `run` function.

        If ``deterministic`` is true, the created function is marked as deterministic,
        which allows SQLite to perform additional optimizations. This flag is supported
        by SQLite 3.8.3 or higher, ``NotSupportedError`` will be raised if used with
        older versions.
        """
        await self._execute(
            self._conn.create_function,
            name,
            num_params,
            func,
            deterministic=deterministic,
        )

    @property
    def in_transaction(self) -> bool:
        return self._conn.in_transaction

    @property
    def isolation_level(self) -> Optional[str]:
        return self._conn.isolation_level

    @isolation_level.setter
    def isolation_level(self, value: IsolationLevel) -> None:
        self._conn.isolation_level = value

    @property
    def row_factory(self) -> Optional[type]:
        return self._conn.row_factory

    @row_factory.setter
    def row_factory(self, factory: Optional[type]) -> None:
        self._conn.row_factory = factory

    @property
    def text_factory(self) -> Callable[[bytes], Any]:
        return self._conn.text_factory

    @text_factory.setter
    def text_factory(self, factory: Callable[[bytes], Any]) -> None:
        self._conn.text_factory = factory

    @property
    def total_changes(self) -> int:
        return self._conn.total_changes

    async def enable_load_extension(self, value: bool) -> None:
        await self._execute(self._conn.enable_load_extension, value)  # type: ignore

    async def load_extension(self, path: str):
        await self._execute(self._conn.load_extension, path)  # type: ignore

    async def set_progress_handler(
        self, handler: Callable[[], Optional[int]], n: int
    ) -> None:
        await self._execute(self._conn.set_progress_handler, handler, n)

    async def set_trace_callback(self, handler: Callable) -> None:
        await self._execute(self._conn.set_trace_callback, handler)

    async def set_authorizer(
        self, authorizer_callback: Optional[AuthorizerCallback]
    ) -> None:
        """
        Set an authorizer callback to control database access.

        The authorizer callback is invoked for each SQL statement that is prepared,
        and controls whether specific operations are permitted.

        Example::

            import sqlite3

            def restrict_drops(action_code, arg1, arg2, db_name, trigger_name):
                # Deny all DROP operations
                if action_code == sqlite3.SQLITE_DROP_TABLE:
                    return sqlite3.SQLITE_DENY
                # Allow everything else
                return sqlite3.SQLITE_OK

            await conn.set_authorizer(restrict_drops)

        See ``sqlite3`` documentation for details:
        https://docs.python.org/3/library/sqlite3.html#sqlite3.Connection.set_authorizer

        :param authorizer_callback: An optional callable that receives five arguments:

            - ``action_code`` (int): The action to be authorized (e.g., ``SQLITE_READ``)
            - ``arg1`` (str): First argument, meaning depends on ``action_code``
            - ``arg2`` (str): Second argument, meaning depends on ``action_code``
            - ``db_name`` (str): Database name (e.g., ``"main"``, ``"temp"``)
            - ``trigger_name`` (str): Name of trigger or view that is doing the access,
              or ``None``

            The callback should return:

            - ``SQLITE_OK`` (0): Allow the operation
            - ``SQLITE_DENY`` (1): Deny the operation, raise ``sqlite3.DatabaseError``
            - ``SQLITE_IGNORE`` (2): Treat operation as no-op

            Pass ``None`` to remove the authorizer.
        """
        await self._execute(self._conn.set_authorizer, authorizer_callback)

    async def iterdump(self) -> AsyncIterator[str]:
        """
        Return an async iterator to dump the database in SQL text format.

        Example::

            async for line in db.iterdump():
                ...

        """
        dump_queue: Queue = Queue()

        def dumper():
            try:
                for line in self._conn.iterdump():
                    dump_queue.put_nowait(line)
                dump_queue.put_nowait(None)

            except Exception:
                LOG.exception("exception while dumping db")
                dump_queue.put_nowait(None)
                raise

        fut = self._execute(dumper)
        task = asyncio.ensure_future(fut)

        while True:
            try:
                line: Optional[str] = dump_queue.get_nowait()
                if line is None:
                    break
                yield line

            except Empty:
                if task.done():
                    LOG.warning("iterdump completed unexpectedly")
                    break

                await asyncio.sleep(0.01)

        await task

    async def backup(
        self,
        target: Union["Connection", sqlite3.Connection],
        *,
        pages: int = 0,
        progress: Optional[Callable[[int, int, int], None]] = None,
        name: str = "main",
        sleep: float = 0.250,
    ) -> None:
        """
        Make a backup of the current database to the target database.

        Takes either a standard sqlite3 or aiosqlite Connection object as the target.
        """
        if isinstance(target, Connection):
            target = target._conn

        await self._execute(
            self._conn.backup,
            target,
            pages=pages,
            progress=progress,
            name=name,
            sleep=sleep,
        )

    def __del__(self):
        if self._connection is None:
            return

        warn(
            (
                f"{self!r} was deleted before being closed. "
                "Please use 'async with' or '.close()' to close the connection properly."
            ),
            ResourceWarning,
            stacklevel=1,
        )

        # Don't try to be creative here, the event loop may have already been closed.
        # Simply stop the worker thread, and let the underlying sqlite3 connection
        # be finalized by its own __del__.
        self._stop_running()


def connect(
    database: Union[str, Path],
    *,
    iter_chunk_size=64,
    loop: Optional[asyncio.AbstractEventLoop] = None,
    **kwargs: Any,
) -> Connection:
    """Create and return a connection proxy to the sqlite database."""

    if loop is not None:
        warn(
            "aiosqlite.connect() no longer uses the `loop` parameter",
            DeprecationWarning,
        )

    def connector() -> sqlite3.Connection:
        if isinstance(database, str):
            loc = database
        elif isinstance(database, bytes):
            loc = database.decode("utf-8")
        else:
            loc = str(database)

        return sqlite3.connect(loc, **kwargs)

    return Connection(connector, iter_chunk_size)<|MERGE_RESOLUTION|>--- conflicted
+++ resolved
@@ -122,36 +122,6 @@
         cursor = self._conn.execute(sql, parameters)
         return cursor.fetchall()
 
-<<<<<<< HEAD
-=======
-    def run(self) -> None:
-        """
-        Execute function calls on a separate thread.
-
-        :meta private:
-        """
-        while True:
-            # Continues running until all queue items are processed,
-            # even after connection is closed (so we can finalize all
-            # futures)
-
-            tx_item = self._tx.get()
-            future, function = tx_item
-
-            try:
-                LOG.debug("executing %s", function)
-                result = function()
-                LOG.debug("operation %s completed", function)
-                future.get_loop().call_soon_threadsafe(set_result, future, result)
-
-                if result is _STOP_RUNNING_SENTINEL:
-                    break
-
-            except BaseException as e:  # noqa B036
-                LOG.debug("returning exception %s", e)
-                future.get_loop().call_soon_threadsafe(set_exception, future, e)
-
->>>>>>> 611d7b4f
     async def _execute(self, fn, *args, **kwargs):
         """Queue a function with the given arguments for execution."""
         if not self._running or not self._connection:
